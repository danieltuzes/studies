--- conflicted
+++ resolved
@@ -9,12 +9,7 @@
 from typing import Dict, Iterable, Tuple, List, Union
 import numpy
 
-<<<<<<< HEAD
 __version__ = "1.2.0"  # single source of truth
-=======
-__version__ = "1.1.0"  # single source of truth
->>>>>>> c945d81e
-
 
 class FStrat(Enum):
     """Filtering strategy: include or exclude."""
@@ -75,11 +70,7 @@
         he set of particles in _particles only once and store the
         set of possible purposes in a separate dictionary.
     _engines: Dict[int, Dict[str, Dict[str, numpy.random.Generator]]]
-<<<<<<< HEAD
         _engines[realization][ptype][purpose] store the prng instance of the
-=======
-        _enginges[realization][ptype][purpose] store the prng instance of the
->>>>>>> c945d81e
         corresponding Mersenne Twister. Seeds are generated
         with _seed_map based on the realization, particle type and purpose.
     _teefile: BinaryIO
@@ -466,25 +457,12 @@
                 else:
                     row = numpy.fromfile(
                         self._sourcefile, dtype=numpy.float64, count=n_id)
-<<<<<<< HEAD
-
             # random numbers are already read in or generated
 
             # filter them if requested and not read in with _only_used
             ret[i] = self._filter_ids(id_filter, row, ptype)
 
             self._print_to_file(ret[i], row)
-
-=======
-
-            # random numbers are already read in or generated
-
-            # filter them if requested and not read in with _only_used
-            ret[i] = self._filter_ids(id_filter, row, ptype)
-
-            self._print_to_file(ret[i], row)
-
->>>>>>> c945d81e
         if nof_r == 1:
             return ret[0]
 
